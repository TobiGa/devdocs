--- conflicted
+++ resolved
@@ -8,12 +8,10 @@
   "src/**/*.{js,jsx,ts,tsx,mjs}": [
     "cspell --no-must-find-files --no-progress"
   ],
-<<<<<<< HEAD
   "data/projects.json": [
     "yarn ajv --spec=draft2019 validate -s static/schema/projects.json -d"
-=======
+   ],
   "data/versions.json": [
     "yarn ajv --spec=draft2019 validate -s static/schema/versions.json -d"
->>>>>>> c204367f
   ]
 }