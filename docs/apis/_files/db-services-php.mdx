<!-- markdownlint-disable first-line-heading -->
The `db/services.php` file is used to describe the external functions available for use in web services. This includes
<<<<<<< HEAD
web service functions defined for JavaScript, and for the [Moodle Mobile App](https://docs.moodle.org/dev/Moodle_Mobile_App).
=======
web service functions defined for JavaScript, and for the [Moodle Mobile App](../../moodleapp.md).
>>>>>>> 33e9d35b

:::note

Web services should be named following the [naming convention for web services](https://docs.moodle.org/dev/Web_service_API_functions#Naming_convention).

:::

For further information on external functions and web services, see:

- [Adding a web service to a plugin](https://docs.moodle.org/dev/Adding_a_web_service_to_a_plugin)
- [Web services API](https://docs.moodle.org/dev/Web_services_API)
- [External functions API](https://docs.moodle.org/dev/External_functions_API)<|MERGE_RESOLUTION|>--- conflicted
+++ resolved
@@ -1,10 +1,7 @@
 <!-- markdownlint-disable first-line-heading -->
 The `db/services.php` file is used to describe the external functions available for use in web services. This includes
-<<<<<<< HEAD
-web service functions defined for JavaScript, and for the [Moodle Mobile App](https://docs.moodle.org/dev/Moodle_Mobile_App).
-=======
+
 web service functions defined for JavaScript, and for the [Moodle Mobile App](../../moodleapp.md).
->>>>>>> 33e9d35b
 
 :::note
 
